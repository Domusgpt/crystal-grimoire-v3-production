--- conflicted
+++ resolved
@@ -25,18 +25,11 @@
     const bool.fromEnvironment('FORCE_BACKEND', defaultValue: false);
   
   // API Endpoints
-<<<<<<< HEAD
   static const String identifyEndpoint = '/crystal/identify'; // POST for UnifiedCrystalData
   static const String crystalsEndpoint = '/crystals'; // Base for CRUD UnifiedCrystalData
-  // static const String oldCollectionEndpoint = '/crystal/collection'; // Removed
-  // static const String oldSaveEndpoint = '/crystal/save'; // Removed
-  static const String usageEndpoint = '/usage'; // Kept for now, may need review
-=======
-  static const String identifyEndpoint = '/crystal/identify';
-  static const String crystalsEndpoint = '/crystals';
   static const String guidanceEndpoint = '/guidance/personalized';
   static const String journalsEndpoint = '/journals'; // Added
->>>>>>> 36158169
+  static const String usageEndpoint = '/usage'; // Kept for now, may need review
   
   // Timeouts
   static const Duration apiTimeout = Duration(seconds: 30);
@@ -76,14 +69,9 @@
       'endpoints': {
         'identify': '$baseUrl$identifyEndpoint',
         'crystals': '$baseUrl$crystalsEndpoint',
-<<<<<<< HEAD
-        // 'old_collection': '$baseUrl$oldCollectionEndpoint', // Removed
-        // 'old_save': '$baseUrl$oldSaveEndpoint', // Removed
-        'usage': '$baseUrl$usageEndpoint', // Kept for now
-=======
         'guidance': '$baseUrl$guidanceEndpoint',
         'journals': '$baseUrl$journalsEndpoint', // Added
->>>>>>> 36158169
+        'usage': '$baseUrl$usageEndpoint', // Kept for now
       }
     };
   }
